--- conflicted
+++ resolved
@@ -185,14 +185,10 @@
   tasks:
     - name: Launch instances
       local_action: gce instance_names={{names}} machine_type={{machine_type}}
-<<<<<<< HEAD
-                    image={{image}} zone={{zone}} service_account_email={{ service_account_email }}
-                    credentials_file={{ credentials_file }} project_id={{ project_id }}
-=======
-                    image={{image}} zone={{zone}}
+                    image={{image}} zone={{zone}} 
                     service_account_email={{ service_account_email }}
-                    pem_file={{ pem_file }} project_id={{ project_id }}
->>>>>>> e8b70d4e
+                    credentials_file={{ credentials_file }}
+                    project_id={{ project_id }}
       register: gce
     - name: Wait for SSH to come up
       local_action: wait_for host={{item.public_ip}} port=22 delay=10
@@ -464,7 +460,6 @@
 
 def main():
     module = AnsibleModule(
-<<<<<<< HEAD
         argument_spec = dict(
             image = dict(default='debian-7'),
             instance_names = dict(),
@@ -475,7 +470,7 @@
             persistent_boot_disk = dict(type='bool', default=False),
             disks = dict(type='list'),
             state = dict(choices=['active', 'present', 'absent', 'deleted'],
-                    default='present'),
+                         default='present'),
             tags = dict(type='list'),
             zone = dict(default='us-central1-a'),
             service_account_email = dict(),
@@ -485,31 +480,8 @@
             project_id = dict(),
             ip_forward = dict(type='bool', default=False),
             external_ip = dict(choices=['ephemeral', 'none'],
-                    default='ephemeral'),
+                               default='ephemeral'),
             disk_auto_delete = dict(type='bool', default=True),
-=======
-        argument_spec=dict(
-            image=dict(default='debian-7'),
-            instance_names=dict(),
-            machine_type=dict(default='n1-standard-1'),
-            metadata=dict(),
-            name=dict(),
-            network=dict(default='default'),
-            persistent_boot_disk=dict(type='bool', default=False),
-            disks=dict(type='list'),
-            state=dict(choices=['active', 'present', 'absent', 'deleted'],
-                       default='present'),
-            tags=dict(type='list'),
-            zone=dict(default='us-central1-a'),
-            service_account_email=dict(),
-            service_account_permissions=dict(type='list'),
-            pem_file=dict(),
-            project_id=dict(),
-            ip_forward=dict(type='bool', default=False),
-            external_ip=dict(choices=['ephemeral', 'none'],
-                             default='ephemeral'),
-            disk_auto_delete=dict(type='bool', default=True),
->>>>>>> e8b70d4e
         )
     )
 
