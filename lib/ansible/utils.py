--- conflicted
+++ resolved
@@ -273,17 +273,10 @@
 def double_template(text, vars, setup_cache):
     return template(template(text, vars, setup_cache), vars, setup_cache)
 
-<<<<<<< HEAD
-def template_from_file(path, vars, setup_cache):
-    ''' run a file through the templating engine '''
-    data = file(path).read()
-    return template(data, vars, setup_cache)
-=======
 def template_from_file(path, vars, setup_cache, no_engine=True):
     ''' run a file through the templating engine '''
     data = codecs.open(path, encoding="utf8").read()
     return template(data, vars, setup_cache, no_engine=no_engine)
->>>>>>> 56c62683
 
 def parse_yaml(data):
     return yaml.load(data)
